<<<<<<< HEAD
gems = %w[chef chefserverslice chef-server]
=======
require 'rubygems'
require 'cucumber/rake/task'

gems = %w[chef chef-server]
>>>>>>> 409ffd22

desc "Build the chef gems"
task :gem do
  gems.each do |dir|
    Dir.chdir(dir) { sh "rake package" }
  end
end
 
desc "Install the chef gems"
task :install do
  gems.each do |dir|
    Dir.chdir(dir) { sh "rake install" }
  end
end

desc "Uninstall the chef gems"
task :uninstall do
  gems.reverse.each do |dir|
    Dir.chdir(dir) { sh "rake uninstall" }
  end
end

desc "Run the rspec tests"
task :spec do
  gems.each do |dir|
    Dir.chdir(dir) { sh "rake spec" }
  end
end

def start_dev_environment(type="normal")
  @couchdb_server_pid = nil
  @chef_server_pid    = nil
  @chef_indexer_pid   = nil
  @stompserver_pid    = nil
  
  ccid = fork
  if ccid
    @couchdb_server_pid = ccid
  else
    exec("couchdb")
  end

  scid = fork
  if scid
    @stompserver_pid = scid
  else
    exec("stompserver")
  end

  mcid = fork
  if mcid # parent
    @chef_indexer_pid = mcid
  else # child
    case type
    when "normal"
      exec("chef-indexer -l debug")
    when "features"
      exec("chef-indexer -c #{File.join(File.dirname(__FILE__), "features", "data", "config", "server.rb")} -l debug")
    end
  end

  mcid = fork
  if mcid # parent
    @chef_server_pid = mcid
  else # child
    case type
    when "normal"
      exec("chef-server -l debug -N -c 2")
    when "features"
      exec("chef-server -C #{File.join(File.dirname(__FILE__), "features", "data", "config", "server.rb")} -l debug -N -c 2")
      
    end
  end

  puts "Running Chef at #{@chef_server_pid}"
  puts "Running Chef Indexer at #{@chef_indexer_pid}"
  puts "Running CouchDB at #{@couchdb_server_pid}"
  puts "Running Stompserver at #{@stompserver_pid}"
end

def stop_dev_environment
  puts "Stopping CouchDB"
  Process.kill("KILL", @couchdb_server_pid) 
  puts "Stopping Stomp server"
  Process.kill("KILL", @stompserver_pid) 
  puts "Stopping Chef Server"
  Process.kill("INT", @chef_server_pid)
  puts "Stopping Chef Indexer"
  Process.kill("INT", @chef_indexer_pid)
  puts "\nCouchDB, Stomp, Chef Server and Chef Indexer killed - have a nice day!"
end

def wait_for_ctrlc
  puts "Hit CTRL-C to destroy development environment"
  trap("CHLD", "IGNORE")
  trap("INT") do
    stop_dev_environment
    exit 1
  end
  while true
    sleep 10
  end
end

desc "Run a Devel instance of Chef"
task :dev => "dev:install" do
  start_dev_environment
  wait_for_ctrlc
end

namespace :dev do  
  desc "Install a Devel instance of Chef with the example-repository"
  task :install do
    gems.each do |dir|
      Dir.chdir(dir) { sh "rake install" }
    end
    Dir.chdir("example-repository") { sh("rake install") }
  end
  
  desc "Install a test instance of Chef for doing features against"
  task :features do
    gems.each do |dir|
      Dir.chdir(dir) { sh "rake install" }
    end
    start_dev_environment("features")
    wait_for_ctrlc
  end
end

Cucumber::Rake::Task.new(:features) do |t|
  t.step_pattern = 'features/steps/**/*.rb'
  supportdir = 'features/support'
  t.cucumber_opts = "--format pretty -r #{supportdir}"
end<|MERGE_RESOLUTION|>--- conflicted
+++ resolved
@@ -1,11 +1,6 @@
-<<<<<<< HEAD
 gems = %w[chef chefserverslice chef-server]
-=======
 require 'rubygems'
 require 'cucumber/rake/task'
-
-gems = %w[chef chef-server]
->>>>>>> 409ffd22
 
 desc "Build the chef gems"
 task :gem do
@@ -124,6 +119,7 @@
     end
     Dir.chdir("example-repository") { sh("rake install") }
   end
+
   
   desc "Install a test instance of Chef for doing features against"
   task :features do
