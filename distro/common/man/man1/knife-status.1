.TH "KNIFE-STATUS" "1" "Chef 11.8" "" "knife status"
.SH NAME
knife-status \- The man page for the knife status subcommand.
.
<<<<<<< HEAD
.TH "KNIFE\-STATUS" "1" "August 2013" "Chef 11.6.0.hotfix.1" "Chef Manual"
=======
.nr rst2man-indent-level 0
>>>>>>> 05ba3e30
.
.de1 rstReportMargin
\\$1 \\n[an-margin]
level \\n[rst2man-indent-level]
level margin: \\n[rst2man-indent\\n[rst2man-indent-level]]
-
\\n[rst2man-indent0]
\\n[rst2man-indent1]
\\n[rst2man-indent2]
..
.de1 INDENT
.\" .rstReportMargin pre:
. RS \\$1
. nr rst2man-indent\\n[rst2man-indent-level] \\n[an-margin]
. nr rst2man-indent-level +1
.\" .rstReportMargin post:
..
.de UNINDENT
. RE
.\" indent \\n[an-margin]
.\" old: \\n[rst2man-indent\\n[rst2man-indent-level]]
.nr rst2man-indent-level -1
.\" new: \\n[rst2man-indent\\n[rst2man-indent-level]]
.in \\n[rst2man-indent\\n[rst2man-indent-level]]u
..
.\" Man page generated from reStructuredText.
.
.sp
The \fBknife status\fP subcommand is used to display a brief summary of the nodes on a server, including the time of the most recent successful chef\-client run.
.sp
\fBCommon Options\fP
.sp
The following options can be run with all Knife sub\-commands and plug\-ins:
.INDENT 0.0
.TP
.B \fB\-c CONFIG\fP, \fB\-\-config CONFIG\fP
The configuration file to use.
.TP
.B \fB\-\-color\fP
Indicates that colored output will be used.
.TP
.B \fB\-d\fP, \fB\-\-disable\-editing\fP
Indicates that $EDITOR will not be opened; data will be accepted as\-is.
.TP
.B \fB\-\-defaults\fP
Indicates that Knife will use the default value, instead of asking a user to provide one.
.TP
.B \fB\-e EDITOR\fP, \fB\-\-editor EDITOR\fP
The $EDITOR that is used for all interactive commands.
.TP
.B \fB\-E ENVIRONMENT\fP, \fB\-\-environment ENVIRONMENT\fP
The name of the environment. When this option is added to a command, the command will run only against the named environment.
.TP
.B \fB\-f FILE_NAME\fP, \fB\-\-file FILE_NAME\fP
Indicates that the private key will be saved to a specified file name.
.TP
.B \fB\-F FORMAT\fP, \fB\-\-format FORMAT\fP
The output format: \fBsummary\fP (default), \fBtext\fP, \fBjson\fP, \fByaml\fP, and \fBpp\fP.
.TP
.B \fB\-h\fP, \fB\-\-help\fP
Shows help for the command.
.TP
.B \fB\-k KEY\fP, \fB\-\-key KEY\fP
The private key that Knife will use to sign requests made by the API client to the server.
.TP
.B \fB\-\-no\-color\fP
Indicates that color will not be used in the output.
.TP
.B \fB\-p PASSWORD\fP, \fB\-\-password PASSWORD\fP
The user password.
.TP
.B \fB\-\-print\-after\fP
Indicates that data will be shown after a destructive operation.
.TP
.B \fB\-s URL\fP, \fB\-\-server\-url URL\fP
The URL for the server.
.TP
.B \fB\-u USER\fP, \fB\-\-user USER\fP
The user name used by Knife to sign requests made by the API client to the server. Authentication will fail if the user name does not match the private key.
.TP
.B \fB\-v\fP, \fB\-\-version\fP
The version of the chef\-client.
.TP
.B \fB\-V\fP, \fB\-\-verbose\fP
Set for more verbose outputs. Use \fB\-VV\fP for maximum verbosity.
.TP
.B \fB\-y\fP, \fB\-\-yes\fP
Indicates that the response to all confirmation prompts will be "Yes" (and that Knife will not ask for confirmation).
.UNINDENT
.sp
\fBSyntax\fP
.sp
This argument has the following syntax:
.sp
.nf
.ft C
$ knife status (options)
.ft P
.fi
.sp
\fBOptions\fP
.sp
This subcommand has the following options:
.INDENT 0.0
.TP
.B \fBQUERY\fP
The search query used to identify a a list of items on a server. This option uses the same syntax as the \fBsearch\fP sub\-command.
.TP
.B \fB\-H\fP, \fB\-\-hide\-healthy\fP
Indicates that nodes on which a chef\-client run has occurred within the previous hour will be hidden.
.TP
.B \fB\-r RUN_LIST\fP, \fB\-\-run\-list RUN_LIST\fP
A comma\-separated list of roles and/or recipes to be applied.
.TP
.B \fB\-s\fP, \fB\-\-sort\-reverse\fP
Indicates that the list will be sorted by last run time, descending.
.UNINDENT
.sp
\fBExamples\fP
.sp
To include run lists in the status, enter:
.sp
.nf
.ft C
$ knife status \-\-run\-list
.ft P
.fi
.sp
to return something like:
.sp
.nf
.ft C
20 hours ago, dev\-vm.chisamore.com, ubuntu 10.04, dev\-vm.chisamore.com, 10.66.44.126, role[lb].
3 hours ago, i\-225f954f, ubuntu 10.04, ec2\-67\-202\-63\-102.compute\-1.amazonaws.com, 67.202.63.102, role[web].
3 hours ago, i\-a45298c9, ubuntu 10.04, ec2\-174\-129\-127\-206.compute\-1.amazonaws.com, 174.129.127.206, role[web].
3 hours ago, i\-5272a43f, ubuntu 10.04, ec2\-184\-73\-9\-250.compute\-1.amazonaws.com, 184.73.9.250, role[web].
3 hours ago, i\-226ca64f, ubuntu 10.04, ec2\-75\-101\-240\-230.compute\-1.amazonaws.com, 75.101.240.230, role[web].
3 hours ago, i\-f65c969b, ubuntu 10.04, ec2\-184\-73\-60\-141.compute\-1.amazonaws.com, 184.73.60.141, role[web].
.ft P
.fi
.sp
To show only the status nodes on which the chef\-client ran within the past hour, enter:
.sp
.nf
.ft C
$ knife status \-\-hide\-healthy
.ft P
.fi
.sp
to return something like:
.sp
.nf
.ft C
1 hour ago, i\-256f884f, ubuntu 12.04, ec2\-67\-202\-63\-102.compute\-1.amazonaws.com, 67.202.63.102, role[web].
1 hour ago, i\-a47823c9, ubuntu 10.04, ec2\-174\-129\-127\-206.compute\-1.amazonaws.com, 184.129.143.111, role[lb].
.ft P
.fi
.sp
To show the status of a subset of nodes that are returned by a specific query, enter:
.sp
.nf
.ft C
$ knife status "role:web" \-\-run\-list
.ft P
.fi
.sp
to return something like:
.sp
.nf
.ft C
3 hours ago, i\-225f954f, ubuntu 10.04, ec2\-67\-202\-63\-102.compute\-1.amazonaws.com, 67.202.63.102, role[web].
3 hours ago, i\-a45298c9, ubuntu 10.04, ec2\-174\-129\-127\-206.compute\-1.amazonaws.com, 174.129.127.206, role[web].
3 hours ago, i\-5272a43f, ubuntu 10.04, ec2\-184\-73\-9\-250.compute\-1.amazonaws.com, 184.73.9.250, role[web].
3 hours ago, i\-226ca64f, ubuntu 10.04, ec2\-75\-101\-240\-230.compute\-1.amazonaws.com, 75.101.240.230, role[web].
3 hours ago, i\-f65c969b, ubuntu 10.04, ec2\-184\-73\-60\-141.compute\-1.amazonaws.com, 184.73.60.141, role[web].
.ft P
.fi
.sp
To view the status of all nodes in the organization, enter:
.sp
.nf
.ft C
$ knife status
.ft P
.fi
.sp
to return something like:
.sp
.nf
.ft C
20 hours ago, dev\-vm.chisamore.com, ubuntu 10.04, dev\-vm.chisamore.com, 10.66.44.126
3 hours ago, i\-225f954f, ubuntu 10.04, ec2\-67\-202\-63\-102.compute\-1.amazonaws.com, 67.202.63.102
3 hours ago, i\-a45298c9, ubuntu 10.04, ec2\-174\-129\-127\-206.compute\-1.amazonaws.com, 174.129.127.206
3 hours ago, i\-5272a43f, ubuntu 10.04, ec2\-184\-73\-9\-250.compute\-1.amazonaws.com, 184.73.9.250
3 hours ago, i\-226ca64f, ubuntu 10.04, ec2\-75\-101\-240\-230.compute\-1.amazonaws.com, 75.101.240.230
3 hours ago, i\-f65c969b, ubuntu 10.04, ec2\-184\-73\-60\-141.compute\-1.amazonaws.com, 184.73.60.141
.ft P
.fi
.SH AUTHOR
Opscode
.SH COPYRIGHT
This work is licensed under a Creative Commons Attribution 3.0 Unported License
.\" Generated by docutils manpage writer.
.<|MERGE_RESOLUTION|>--- conflicted
+++ resolved
@@ -2,11 +2,7 @@
 .SH NAME
 knife-status \- The man page for the knife status subcommand.
 .
-<<<<<<< HEAD
-.TH "KNIFE\-STATUS" "1" "August 2013" "Chef 11.6.0.hotfix.1" "Chef Manual"
-=======
 .nr rst2man-indent-level 0
->>>>>>> 05ba3e30
 .
 .de1 rstReportMargin
 \\$1 \\n[an-margin]
